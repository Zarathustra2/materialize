// Copyright 2019 Materialize, Inc. All rights reserved.
//
// This file is part of Materialize. Materialize may not be used or
// distributed without the express permission of Materialize, Inc.

use differential_dataflow::lattice::Lattice;
use differential_dataflow::operators::arrange::arrangement::ArrangeByKey;
use differential_dataflow::operators::join::JoinCore;
use differential_dataflow::AsCollection;
use std::cell::Cell;
use std::collections::HashSet;
use std::rc::Rc;
use timely::communication::Allocate;
use timely::dataflow::Scope;
use timely::progress::timestamp::Refines;
use timely::worker::Worker as TimelyWorker;
use uuid::Uuid;

use dataflow_types::*;
use expr::RelationExpr;
use ore::mpmc::Mux;
use repr::Datum;

use super::sink;
use super::source;
use crate::arrangement::{manager::WithDrop, TraceManager};
use crate::exfiltrate::Exfiltrator;

mod context;
use context::{ArrangementFlavor, Context};

pub fn build_dataflow<A: Allocate>(
    dataflow: Dataflow,
    manager: &mut TraceManager,
    worker: &mut TimelyWorker<A>,
    local_input_mux: &mut Mux<Uuid, LocalInput>,
    exfiltrator: Rc<Exfiltrator>,
) {
    let worker_timer = worker.timer();
    let worker_index = worker.index();
    let worker_peers = worker.peers();

    worker.dataflow::<Timestamp, _, _>(|scope| match dataflow {
        Dataflow::Source(src) => {
            let (stream, capability) = match src.connector {
                SourceConnector::Kafka(c) => {
                    // Distribute read responsibility among workers.
                    use differential_dataflow::hashable::Hashable;
                    let hash = src.name.hashed() as usize;
                    let read_from_kafka = hash % worker_peers == worker_index;
                    source::kafka(scope, &src.name, c, read_from_kafka)
                }
                SourceConnector::Local(c) => {
                    source::local(scope, &src.name, c, worker_index == 0, local_input_mux)
                }
            };

            use crate::arrangement::manager::KeysValsSpine;
            use differential_dataflow::operators::arrange::arrangement::Arrange;

<<<<<<< HEAD
            let pkey_indices_clone = src.pkey_indices.clone();
            let arrangement = relation_expr
=======
            let arrangement = stream
>>>>>>> ec903995
                .as_collection()
                .map(move |x| {
                    let keys: Vec<_> = x.clone()
                        .into_iter()
                        .enumerate()
                        .filter(|(i, _)| pkey_indices_clone.contains(&i))
                        .map(|(_, e)| e)
                        .collect();
                    (keys, x)
                })
                .arrange_named::<KeysValsSpine>(&format!("Arrange Keys: {}", src.name));

<<<<<<< HEAD
            manager.set_by_keys(src.name.to_owned(), &src.pkey_indices, arrangement.trace);
=======
            manager.set_by_self(
                src.name.to_owned(),
                WithDrop::new(arrangement.trace, capability),
            );
>>>>>>> ec903995
        }
        Dataflow::Sink(sink) => {
            // TODO: Both _token and _button are unused, which is wrong. But we do not yet have
            // the concept of dropping a sink.
            let trace = manager.get_by_self_mut(&sink.from.0).expect("View missing");
            let _token = trace.to_drop().clone();
            let (arrangement, _button) =
                trace.import_core(scope, &format!("Import({:?})", sink.from));

            match sink.connector {
                SinkConnector::Kafka(c) => {
                    // TODO: This appears to be not shared at the moment.
                    let done = Rc::new(Cell::new(false));
                    sink::kafka(&arrangement.stream, &sink.name, c, done, worker_timer)
                }
                SinkConnector::Tail(c) => {
                    sink::tail(&arrangement.stream, &sink.name, c, exfiltrator)
                }
            }
        }
        Dataflow::View(view) => {
            let as_of = view
                .as_of
                .as_ref()
                .map(|x| x.to_vec())
                .unwrap_or_else(|| vec![0]);

            // The scope.clone() occurs to allow import in the region.
            // We build a region here to establish a pattern of a scope inside the dataflow,
            // so that other similar uses (e.g. with iterative scopes) do not require weird
            // alternate type signatures.
            scope.clone().region(|region| {
                let mut tokens = Vec::new();
                let mut context = Context::<_, _, _, Timestamp>::new();
                view.relation_expr.visit(&mut |e| {
                    if let RelationExpr::Get { name, typ: _ } = e {
                        // Import the believed-to-exist base arrangement.
                        if let Some(mut trace) = manager.get_by_self(&name).cloned() {
                            let token = trace.to_drop().clone();
                            let (arranged, button) =
                                trace.import_frontier_core(scope, name, as_of.clone());
                            let arranged = arranged.enter(region);
                            context
                                .collections
                                .insert(e.clone(), arranged.as_collection(|k, _| k.clone()));

                            tokens.push((button.press_on_drop(), token));
                        }
                        // // Experimental: add all indexed collections.
                        // // TODO: view could name arrangements of value for each get.
                        // if let Some(traces) = manager.get_all_keyed(&name) {
                        //     for (key, trace) in traces {
                        //         let (arranged, button) =
                        //             trace.import_frontier_core(scope, name, as_of.clone());
                        //         let arranged = arranged.enter(region);
                        //         context.set_trace(e, key, arranged);
                        //         buttons.push(button);
                        //     }
                        // }
                    }
                });

                use crate::arrangement::manager::KeysOnlySpine;
                use differential_dataflow::operators::arrange::arrangement::Arrange;

                context.ensure_rendered(&view.relation_expr, region, worker_index);

                // TODO: We could extract any arrangement here, but choose to arrange by self.
                let arrangement = context
                    .collection(&view.relation_expr)
                    .unwrap()
                    .map(|x| (x, ()))
                    .arrange_named::<KeysOnlySpine>(&format!("Arrange: {}", view.name));

                // names.insert(view.name.to_string(), Box::new(buttons));
                manager.set_by_self(view.name, WithDrop::new(arrangement.trace, tokens));

                // TODO: We could export a variety of arrangements if we were instructed
                // to do so. We don't have a language for that at the moment.
            });
        }
    })
}

impl<G, T> Context<G, RelationExpr, Datum, T>
where
    G: Scope,
    G::Timestamp: Lattice + Refines<T>,
    T: timely::progress::Timestamp + Lattice,
{
    /// Ensures the context contains an entry for `relation_expr`.
    ///
    /// This method may construct new dataflow elements and register then in the context,
    /// and is only obliged to ensure that a call to `self.collection(relation_expr)` will
    /// result in a non-`None` result. This may be a raw collection or an arrangement by
    /// any set of keys.
    ///
    /// The rough structure of the logic for each expression is to ensure that any input
    /// collections are rendered,
    pub fn ensure_rendered(
        &mut self,
        relation_expr: &RelationExpr,
        scope: &mut G,
        worker_index: usize,
    ) {
        if !self.has_collection(relation_expr) {
            // Each of the `RelationExpr` variants have logic to render themselves to either
            // a collection or an arrangement. In either case, we associate the result with
            // the `relation_expr` argument in the context.
            match relation_expr {
                // The constant collection is instantiated only on worker zero.
                RelationExpr::Constant { rows, .. } => {
                    use timely::dataflow::operators::{Map, ToStream};
                    let rows = if worker_index == 0 {
                        rows.clone()
                    } else {
                        vec![]
                    };

                    let collection = rows
                        .to_stream(scope)
                        .map(|x| (x, Default::default(), 1))
                        .as_collection();

                    self.collections.insert(relation_expr.clone(), collection);
                }

                // A get should have been loaded into the context, and it is surprising to
                // reach this point given the `has_collection()` guard at the top of the method.
                RelationExpr::Get { name, typ: _ } => {
                    // TODO: something more tasteful.
                    // perhaps load an empty collection, warn?
                    panic!("Collection {} not pre-loaded", name);
                }

                RelationExpr::Let { name, value, body } => {
                    let typ = value.typ();
                    let bind = RelationExpr::Get {
                        name: name.to_string(),
                        typ,
                    };
                    if self.has_collection(&bind) {
                        panic!("Inappropriate to re-bind name: {:?}", bind);
                    } else {
                        self.ensure_rendered(value, scope, worker_index);
                        self.clone_from_to(value, &bind);
                        self.ensure_rendered(body, scope, worker_index);
                        self.clone_from_to(body, relation_expr);
                    }
                }

                RelationExpr::Project { input, outputs } => {
                    self.ensure_rendered(input, scope, worker_index);
                    let outputs = outputs.clone();
                    let collection = self
                        .collection(input)
                        .unwrap()
                        .map(move |tuple| outputs.iter().map(|i| tuple[*i].clone()).collect());

                    self.collections.insert(relation_expr.clone(), collection);
                }

                RelationExpr::Map { input, scalars } => {
                    self.ensure_rendered(input, scope, worker_index);
                    let scalars = scalars.clone();
                    let collection = self.collection(input).unwrap().map(move |mut tuple| {
                        let len = tuple.len();
                        for s in scalars.iter() {
                            let to_push = s.0.eval(&tuple[..len]);
                            tuple.push(to_push);
                        }
                        tuple
                    });

                    self.collections.insert(relation_expr.clone(), collection);
                }

                RelationExpr::Filter { input, predicates } => {
                    self.ensure_rendered(input, scope, worker_index);
                    let predicates = predicates.clone();
                    let collection = self.collection(input).unwrap().filter(move |x| {
                        predicates.iter().all(|predicate| match predicate.eval(x) {
                            Datum::True => true,
                            Datum::False | Datum::Null => false,
                            _ => unreachable!(),
                        })
                    });

                    self.collections.insert(relation_expr.clone(), collection);
                    // TODO: We could add filtered traces in principle, but the trace wrapper types are problematic.
                }

                RelationExpr::Join { .. } => {
                    self.render_join(relation_expr, scope, worker_index);
                }

                RelationExpr::Reduce { .. } => {
                    self.render_reduce(relation_expr, scope, worker_index);
                }

                RelationExpr::TopK { .. } => {
                    self.render_topk(relation_expr, scope, worker_index);
                }

                RelationExpr::OrDefault { input, default } => {
                    use differential_dataflow::operators::reduce::Threshold;
                    use differential_dataflow::operators::Join;
                    use timely::dataflow::operators::to_stream::ToStream;

                    self.ensure_rendered(input, scope, worker_index);
                    let input = self.collection(input).unwrap();

                    let present = input.map(|_| ()).distinct();
                    let value = if worker_index == 0 {
                        vec![(((), default.clone()), Default::default(), 1isize)]
                    } else {
                        vec![]
                    };
                    let default = value
                        .to_stream(scope)
                        .as_collection()
                        .antijoin(&present)
                        .map(|((), default)| default);

                    self.collections
                        .insert(relation_expr.clone(), input.concat(&default));
                }

                RelationExpr::Negate { input } => {
                    self.ensure_rendered(input, scope, worker_index);
                    let collection = self.collection(input).unwrap().negate();
                    self.collections.insert(relation_expr.clone(), collection);
                }

                RelationExpr::Distinct { .. } => {
                    self.render_distinct(relation_expr, scope, worker_index);
                }

                RelationExpr::Threshold { .. } => {
                    self.render_threshold(relation_expr, scope, worker_index);
                }

                RelationExpr::Union { left, right } => {
                    self.ensure_rendered(left, scope, worker_index);
                    self.ensure_rendered(right, scope, worker_index);

                    let input1 = self.collection(left).unwrap();
                    let input2 = self.collection(right).unwrap();

                    self.collections
                        .insert(relation_expr.clone(), input1.concat(&input2));
                }
            };
        }
    }

    fn render_join(&mut self, relation_expr: &RelationExpr, scope: &mut G, worker_index: usize) {
        if let RelationExpr::Join { inputs, variables } = relation_expr {
            // For the moment, assert that each relation participates at most
            // once in each equivalence class. If not, we should be able to
            // push a filter upwards, and if we can't do that it means a bit
            // more filter logic in this operator which doesn't exist yet.
            assert!(variables.iter().all(|h| {
                let len = h.len();
                let mut list = h.iter().map(|(i, _)| i).collect::<Vec<_>>();
                list.sort();
                list.dedup();
                len == list.len()
            }));

            for input in inputs.iter() {
                self.ensure_rendered(input, scope, worker_index);
            }

            let arities = inputs.iter().map(|i| i.arity()).collect::<Vec<_>>();

            // The relation_expr is to implement join as a `fold` over `inputs`.
            let mut input_iter = inputs.iter().enumerate();
            if let Some((index, input)) = input_iter.next() {
                // This collection will evolve as we join in more inputs.
                let mut joined = self.collection(input).unwrap();

                // Maintain sources of each in-progress column.
                let mut columns = (0..arities[index]).map(|c| (index, c)).collect::<Vec<_>>();

                // The intent is to maintain `joined` as the full cross
                // product of all input relations so far, subject to all
                // of the equality constraints in `variables`. This means
                for (index, input) in input_iter {
                    // Determine keys. there is at most one key for each
                    // equivalence class, and an equivalence class is only
                    // engaged if it contains both a new and an old column.
                    // If the class contains *more than one* new column we
                    // may need to put a `filter` in, or perhaps await a
                    // later join (and ensure that one exists).

                    let mut old_keys = Vec::new();
                    let mut new_keys = Vec::new();

                    for sets in variables.iter() {
                        let new_pos = sets
                            .iter()
                            .filter(|(i, _)| i == &index)
                            .map(|(_, c)| *c)
                            .next();
                        let old_pos = columns.iter().position(|i| sets.contains(i));

                        // If we have both a new and an old column in the constraint ...
                        if let (Some(new_pos), Some(old_pos)) = (new_pos, old_pos) {
                            old_keys.push(old_pos);
                            new_keys.push(new_pos);
                        }
                    }

                    let old_keyed = joined
                        .map(move |tuple| {
                            (
                                old_keys
                                    .iter()
                                    .map(|i| tuple[*i].clone())
                                    .collect::<Vec<_>>(),
                                tuple,
                            )
                        })
                        .arrange_by_key();

                    // TODO: easier idioms for detecting, re-using, and stashing.
                    if self.arrangement(&input, &new_keys[..]).is_none() {
                        let built = self.collection(input).unwrap();
                        let new_keys2 = new_keys.clone();
                        let new_keyed = built
                            .map(move |tuple| {
                                (
                                    new_keys2
                                        .iter()
                                        .map(|i| tuple[*i].clone())
                                        .collect::<Vec<_>>(),
                                    tuple,
                                )
                            })
                            .arrange_by_key();
                        self.set_local(&input, &new_keys[..], new_keyed);
                    }

                    joined = match self.arrangement(&input, &new_keys[..]) {
                        Some(ArrangementFlavor::Local(local)) => {
                            old_keyed.join_core(&local, |_keys, old, new| {
                                Some(old.iter().chain(new).cloned().collect::<Vec<_>>())
                            })
                        }
                        Some(ArrangementFlavor::Trace(trace)) => {
                            old_keyed.join_core(&trace, |_keys, old, new| {
                                Some(old.iter().chain(new).cloned().collect::<Vec<_>>())
                            })
                        }
                        None => {
                            panic!("Arrangement alarmingly absent!");
                        }
                    };

                    columns.extend((0..arities[index]).map(|c| (index, c)));
                }

                self.collections.insert(relation_expr.clone(), joined);
            } else {
                panic!("Empty join; why?");
            }
        }
    }

    fn render_reduce(&mut self, relation_expr: &RelationExpr, scope: &mut G, worker_index: usize) {
        if let RelationExpr::Reduce {
            input,
            group_key,
            aggregates,
        } = relation_expr
        {
            use differential_dataflow::operators::reduce::ReduceCore;
            use differential_dataflow::trace::implementations::ord::OrdValSpine;
            use timely::dataflow::operators::map::Map;

            let keys_clone = group_key.clone();

            self.ensure_rendered(input, scope, worker_index);
            let input = self.collection(input).unwrap();

            use expr::AggregateFunc;

            // Reduce has the ability to lift any Abelian, non-distinct aggregations
            // into the diff field. We also need to maintain the count as well, as we
            // need to distinguish "things that accumulate to zero" from "the absence
            // of things".

            // We have an additional opportunity to discard any parts of the record
            // that do not contribute to the non-Abelian or distinct aggregations.
            // This is almost surely important to reduce the in-place footprint of
            // these records.

            // Track whether aggregations are Abelian (and so accumulable) or not.
            let mut abelian = Vec::new();
            for (aggregate, _type) in aggregates.iter() {
                let accumulable = match aggregate.func {
                    AggregateFunc::SumInt32 => !aggregate.distinct,
                    AggregateFunc::SumInt64 => !aggregate.distinct,
                    AggregateFunc::SumFloat32 => !aggregate.distinct,
                    AggregateFunc::SumFloat64 => !aggregate.distinct,
                    AggregateFunc::SumDecimal => !aggregate.distinct,
                    AggregateFunc::Count => !aggregate.distinct,
                    AggregateFunc::CountAll => !aggregate.distinct,
                    _ => false,
                };

                abelian.push(accumulable);
            }

            let abelian2 = abelian.clone();
            let aggregates_clone = aggregates.clone();

            let float_scale = f64::from(1 << 24);

            // Our first action is to take our input from a collection of `tuple`
            // to one structured as `((keys, vals), time, aggs)`
            let group_key = group_key.clone();
            let exploded = input
                .map(move |tuple| {
                    let keys = group_key
                        .iter()
                        .map(|i| tuple[*i].clone())
                        .collect::<Vec<_>>();

                    let mut vals = Vec::new();
                    let mut aggs = vec![1i128];

                    for (index, (aggregate, _column_type)) in aggregates_clone.iter().enumerate() {
                        // Presently, we can accumulate in the difference field only
                        // if the aggregation has a known type and does not require
                        // us to accumulate only distinct elements.
                        //
                        // To enable the optimization where distinctness is required,
                        // consider restructuring the plan to pre-distinct the right
                        // data and then use a non-distinctness-requiring aggregation.

                        let eval = aggregate.expr.eval(&tuple[..]);

                        // Non-Abelian values cannot be accumulated, and just need to
                        // be passed along.
                        if !abelian2[index] {
                            vals.push(eval);
                        } else {
                            // We can promote the content of `eval` into the difference,
                            // but we need to retain the NULL-ness somewhere so that we
                            // can distinguish zero accumulations from those that are
                            // entirely NULLs.

                            // We have already retained the count in the first coordinate,
                            // and would only want to record the unit value here, anyhow.
                            match aggregate.func {
                                AggregateFunc::CountAll => {
                                    // Nothing beyond the accumulated count is needed.
                                }
                                AggregateFunc::Count => {
                                    // Count needs to distinguish nulls from zero.
                                    aggs.push(if eval.is_null() { 0 } else { 1 });
                                }
                                _ => {
                                    // Other accumulations need to disentangle the accumulable
                                    // value from its NULL-ness, which is not quite as easily
                                    // accumulated.
                                    let (value, non_null) = match eval {
                                        Datum::Int32(i) => (i128::from(i), 1),
                                        Datum::Int64(i) => (i128::from(i), 1),
                                        Datum::Float32(f) => {
                                            ((f64::from(*f) * float_scale) as i128, 1)
                                        }
                                        Datum::Float64(f) => ((*f * float_scale) as i128, 1),
                                        Datum::Decimal(d) => (d.into_i128(), 1),
                                        Datum::Null => (0, 0),
                                        x => panic!("Accumulating non-integer data: {:?}", x),
                                    };
                                    aggs.push(value);
                                    aggs.push(non_null);
                                }
                            }
                        }
                    }

                    // A DiffVector holds multiple monoidal accumulations.
                    (
                        keys,
                        vals,
                        differential_dataflow::difference::DiffVector::new(aggs),
                    )
                })
                .inner
                .map(|(data, time, diff)| (data, time, diff as i128))
                .as_collection()
                .explode(|(keys, vals, aggs)| Some(((keys, vals), aggs)));

            let mut sums = Vec::<i128>::new();

            // We now reduce by `keys`, performing both Abelian and non-Abelian aggregations.
            let aggregates = aggregates.clone();
            let arrangement = exploded.reduce_abelian::<_, OrdValSpine<_, _, _, _>>(
                "Reduce",
                move |key, source, target| {
                    sums.clear();
                    sums.extend(&source[0].1[..]);
                    for record in source[1..].iter() {
                        for index in 0..sums.len() {
                            sums[index] += record.1[index];
                        }
                    }

                    // Our output will be [keys; aggregates].
                    let mut result = Vec::with_capacity(key.len() + aggregates.len());
                    result.extend(key.iter().cloned());

                    let mut abelian_pos = 1; // <- advance past the count
                    let mut non_abelian_pos = 0;

                    for ((agg, _column_type), abl) in aggregates.iter().zip(abelian.iter()) {
                        if *abl {
                            let value = match agg.func {
                                AggregateFunc::SumInt32 => {
                                    let total = sums[abelian_pos] as i32;
                                    let non_nulls = sums[abelian_pos + 1] as i32;
                                    abelian_pos += 2;
                                    if non_nulls > 0 {
                                        Datum::Int32(total)
                                    } else {
                                        Datum::Null
                                    }
                                }
                                AggregateFunc::SumInt64 => {
                                    let total = sums[abelian_pos] as i64;
                                    let non_nulls = sums[abelian_pos + 1] as i64;
                                    abelian_pos += 2;
                                    if non_nulls > 0 {
                                        Datum::Int64(total)
                                    } else {
                                        Datum::Null
                                    }
                                }
                                AggregateFunc::SumFloat32 => {
                                    let total = sums[abelian_pos];
                                    let non_nulls = sums[abelian_pos + 1];
                                    abelian_pos += 2;
                                    if non_nulls > 0 {
                                        Datum::Float32(
                                            (((total as f64) / float_scale) as f32).into(),
                                        )
                                    } else {
                                        Datum::Null
                                    }
                                }
                                AggregateFunc::SumFloat64 => {
                                    let total = sums[abelian_pos];
                                    let non_nulls = sums[abelian_pos + 1];
                                    abelian_pos += 2;
                                    if non_nulls > 0 {
                                        Datum::Float64(((total as f64) / float_scale).into())
                                    } else {
                                        Datum::Null
                                    }
                                }
                                AggregateFunc::SumDecimal => {
                                    let total = sums[abelian_pos];
                                    let non_nulls = sums[abelian_pos + 1];
                                    abelian_pos += 2;
                                    if non_nulls > 0 {
                                        Datum::from(total)
                                    } else {
                                        Datum::Null
                                    }
                                }
                                AggregateFunc::Count => {
                                    // Does not count NULLs.
                                    let total = sums[abelian_pos] as i64;
                                    abelian_pos += 1;
                                    Datum::Int64(total)
                                }
                                AggregateFunc::CountAll => {
                                    let total = sums[0] as i64;
                                    Datum::Int64(total)
                                }
                                x => panic!("Surprising Abelian aggregation: {:?}", x),
                            };
                            result.push(value);
                        } else {
                            if agg.distinct {
                                let iter = source
                                    .iter()
                                    .flat_map(|(v, w)| {
                                        if w[0] > 0 {
                                            // <-- really should be true
                                            Some(v[non_abelian_pos].clone())
                                        } else {
                                            None
                                        }
                                    })
                                    .collect::<HashSet<_>>();
                                result.push((agg.func.func())(iter));
                            } else {
                                let iter = source.iter().flat_map(|(v, w)| {
                                    // let eval = agg.expr.eval(v);
                                    std::iter::repeat(v[non_abelian_pos].clone())
                                        .take(std::cmp::max(w[0], 0) as usize)
                                });
                                result.push((agg.func.func())(iter));
                            }
                            non_abelian_pos += 1;
                        }
                    }
                    target.push((result, 1isize));
                },
            );

            self.set_local(relation_expr, &keys_clone[..], arrangement.clone());
        }
    }

    fn render_topk(&mut self, relation_expr: &RelationExpr, scope: &mut G, worker_index: usize) {
        if let RelationExpr::TopK {
            input,
            group_key,
            order_key,
            limit,
        } = relation_expr
        {
            use differential_dataflow::operators::reduce::ReduceCore;
            use differential_dataflow::trace::implementations::ord::OrdValSpine;

            let group_clone = group_key.clone();
            let order_clone = order_key.clone();

            self.ensure_rendered(input, scope, worker_index);
            let input = self.collection(input).unwrap();

            let limit = *limit;
            let arrangement = input
                .map(move |tuple| {
                    (
                        group_clone
                            .iter()
                            .map(|i| tuple[*i].clone())
                            .collect::<Vec<_>>(),
                        (
                            order_clone
                                .iter()
                                .map(|i| tuple[*i].clone())
                                .collect::<Vec<_>>(),
                            tuple,
                        ),
                    )
                })
                .reduce_abelian::<_, OrdValSpine<_, _, _, _>>(
                    "TopK",
                    move |_key, source, target| {
                        let mut output = 0;
                        let mut cursor = 0;
                        while output < limit {
                            if cursor < source.len() {
                                let current = &(source[cursor].0).0;
                                while cursor < source.len() && &(source[cursor].0).0 == current {
                                    if source[0].1 > 0 {
                                        target.push(((source[0].0).1.clone(), source[0].1));
                                        output += source[0].1 as usize;
                                    }
                                }
                                cursor += 1;
                            }
                        }
                    },
                );

            self.set_local(&relation_expr, &group_key[..], arrangement.clone());
        }
    }

    fn render_distinct(
        &mut self,
        relation_expr: &RelationExpr,
        scope: &mut G,
        worker_index: usize,
    ) {
        if let RelationExpr::Distinct { input } = relation_expr {
            // TODO: re-use and publish arrangement here.
            let arity = input.arity();
            let keys = (0..arity).collect::<Vec<_>>();

            // TODO: easier idioms for detecting, re-using, and stashing.
            if self.arrangement(&input, &keys[..]).is_none() {
                self.ensure_rendered(input, scope, worker_index);
                let built = self.collection(input).unwrap();
                let keys2 = keys.clone();
                let keyed = built
                    .map(move |tuple| {
                        (
                            keys2.iter().map(|i| tuple[*i].clone()).collect::<Vec<_>>(),
                            tuple,
                        )
                    })
                    .arrange_by_key();
                self.set_local(&input, &keys[..], keyed);
            }

            use differential_dataflow::operators::reduce::ReduceCore;
            use differential_dataflow::trace::implementations::ord::OrdValSpine;

            let arranged = match self.arrangement(&input, &keys[..]) {
                Some(ArrangementFlavor::Local(local)) => local
                    .reduce_abelian::<_, OrdValSpine<_, _, _, _>>("Distinct", move |k, _s, t| {
                        t.push((k.to_vec(), 1))
                    }),
                Some(ArrangementFlavor::Trace(trace)) => trace
                    .reduce_abelian::<_, OrdValSpine<_, _, _, _>>("Distinct", move |k, _s, t| {
                        t.push((k.to_vec(), 1))
                    }),
                None => {
                    panic!("Arrangement alarmingly absent!");
                }
            };

            self.set_local(relation_expr, &keys[..], arranged.clone());
        }
    }

    fn render_threshold(
        &mut self,
        relation_expr: &RelationExpr,
        scope: &mut G,
        worker_index: usize,
    ) {
        if let RelationExpr::Threshold { input } = relation_expr {
            // TODO: re-use and publish arrangement here.
            let arity = input.arity();
            let keys = (0..arity).collect::<Vec<_>>();

            // TODO: easier idioms for detecting, re-using, and stashing.
            if self.arrangement(&input, &keys[..]).is_none() {
                self.ensure_rendered(input, scope, worker_index);
                let built = self.collection(input).unwrap();
                let keys2 = keys.clone();
                let keyed = built
                    .map(move |tuple| {
                        (
                            keys2.iter().map(|i| tuple[*i].clone()).collect::<Vec<_>>(),
                            tuple,
                        )
                    })
                    .arrange_by_key();
                self.set_local(&input, &keys[..], keyed);
            }

            use differential_dataflow::operators::reduce::ReduceCore;
            use differential_dataflow::trace::implementations::ord::OrdValSpine;

            let arranged = match self.arrangement(&input, &keys[..]) {
                Some(ArrangementFlavor::Local(local)) => local
                    .reduce_abelian::<_, OrdValSpine<_, _, _, _>>("Threshold", move |_k, s, t| {
                        for (record, count) in s.iter() {
                            if *count > 0 {
                                t.push(((*record).clone(), *count));
                            }
                        }
                    }),
                Some(ArrangementFlavor::Trace(trace)) => trace
                    .reduce_abelian::<_, OrdValSpine<_, _, _, _>>("Threshold", move |_k, s, t| {
                        for (record, count) in s.iter() {
                            if *count > 0 {
                                t.push(((*record).clone(), *count));
                            }
                        }
                    }),
                None => {
                    panic!("Arrangement alarmingly absent!");
                }
            };

            self.set_local(relation_expr, &keys[..], arranged.clone());
        }
    }
}<|MERGE_RESOLUTION|>--- conflicted
+++ resolved
@@ -58,12 +58,9 @@
             use crate::arrangement::manager::KeysValsSpine;
             use differential_dataflow::operators::arrange::arrangement::Arrange;
 
-<<<<<<< HEAD
             let pkey_indices_clone = src.pkey_indices.clone();
-            let arrangement = relation_expr
-=======
             let arrangement = stream
->>>>>>> ec903995
+
                 .as_collection()
                 .map(move |x| {
                     let keys: Vec<_> = x.clone()
@@ -75,15 +72,9 @@
                     (keys, x)
                 })
                 .arrange_named::<KeysValsSpine>(&format!("Arrange Keys: {}", src.name));
-
-<<<<<<< HEAD
-            manager.set_by_keys(src.name.to_owned(), &src.pkey_indices, arrangement.trace);
-=======
-            manager.set_by_self(
-                src.name.to_owned(),
-                WithDrop::new(arrangement.trace, capability),
-            );
->>>>>>> ec903995
+          
+            manager.set_by_keys(src.name.to_owned(), &src.pkey_indices, WithDrop::new(arrangement.trace, capability));
+
         }
         Dataflow::Sink(sink) => {
             // TODO: Both _token and _button are unused, which is wrong. But we do not yet have
